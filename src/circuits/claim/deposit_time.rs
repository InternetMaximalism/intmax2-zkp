use plonky2::{
    field::{extension::Extendable, types::Field},
    hash::hash_types::RichField,
    iop::{
        target::Target,
        witness::{PartialWitness, WitnessWrite},
    },
    plonk::{
        circuit_builder::CircuitBuilder,
        circuit_data::{CircuitConfig, CircuitData},
        config::{AlgebraicHasher, GenericConfig},
        proof::ProofWithPublicInputs,
    },
};

use crate::{
    circuits::claim::{
        determine_lock_time::DetermineLockTimeValue,
        error::ClaimError,
        utils::{get_mining_deposit_nullifier, get_mining_deposit_nullifier_circuit},
    },
    common::{
        block::{Block, BlockTarget},
        deposit::{get_pubkey_salt_hash, get_pubkey_salt_hash_circuit, Deposit, DepositTarget},
        error::CommonError,
        salt::{Salt, SaltTarget},
        trees::deposit_tree::{DepositMerkleProof, DepositMerkleProofTarget},
    },
    constants::DEPOSIT_TREE_HEIGHT,
    ethereum_types::{
        bytes32::{Bytes32, Bytes32Target, BYTES32_LEN},
        u256::{U256Target, U256, U256_LEN},
        u32limb_trait::{U32LimbTargetTrait as _, U32LimbTrait},
        u64::{U64Target, U64, U64_LEN},
    },
    utils::leafable::{Leafable, LeafableTarget},
};

use super::determine_lock_time::{DetermineLockTimeTarget, LockTimeConfig};

const DEPOSIT_TIME_PUBLIC_INPUTS_LEN: usize =
    U256_LEN + BYTES32_LEN + U256_LEN + 1 + U64_LEN + BYTES32_LEN + 1;

#[derive(Debug, Clone)]
pub struct DepositTimePublicInputs {
    pub pubkey: U256,
    pub nullifier: Bytes32,
    pub deposit_amount: U256,
    pub lock_time: u32,
    pub block_timestamp: u64,
    pub block_hash: Bytes32,
    pub block_number: u32,
}

impl DepositTimePublicInputs {
    pub fn to_vec_u32(&self) -> Vec<u32> {
        let mut result = self.pubkey.to_u32_vec();
        result.extend_from_slice(&self.nullifier.to_u32_vec());
        result.push(self.lock_time);
        result.extend_from_slice(&self.nullifier.to_u32_vec());
        result.extend_from_slice(&U64::from(self.block_timestamp).to_u32_vec());
        result.extend_from_slice(&self.block_hash.to_u32_vec());
        result.push(self.block_number);
        assert_eq!(result.len(), DEPOSIT_TIME_PUBLIC_INPUTS_LEN);
        result
    }

    pub fn from_u32_slice(inputs: &[u32]) -> Self {
        assert_eq!(inputs.len(), DEPOSIT_TIME_PUBLIC_INPUTS_LEN);
        let pubkey = U256::from_u32_slice(&inputs[0..U256_LEN]).unwrap();
        let nullifier = Bytes32::from_u32_slice(&inputs[U256_LEN..U256_LEN + BYTES32_LEN]).unwrap();
        let deposit_amount = U256::from_u32_slice(
            &inputs[U256_LEN + BYTES32_LEN..U256_LEN + BYTES32_LEN + U256_LEN],
        )
        .unwrap();
        let lock_time = inputs[U256_LEN + BYTES32_LEN + U256_LEN];
        let block_timestamp = U64::from_u32_slice(
            &inputs[U256_LEN + BYTES32_LEN + U256_LEN + 1
                ..U256_LEN + BYTES32_LEN + U256_LEN + 1 + U64_LEN],
        )
        .unwrap();
        let block_hash = Bytes32::from_u32_slice(
            &inputs[U256_LEN + BYTES32_LEN + U256_LEN + 1 + U64_LEN
                ..U256_LEN + BYTES32_LEN + U256_LEN + 1 + U64_LEN + BYTES32_LEN],
        )
        .unwrap();
        let block_number = inputs[U256_LEN + BYTES32_LEN + U256_LEN + 1 + U64_LEN + BYTES32_LEN];
        Self {
            pubkey,
            nullifier,
            deposit_amount,
            lock_time,
            block_timestamp: block_timestamp.into(),
            block_hash,
            block_number,
        }
    }

    pub fn from_u64_slice(inputs: &[u64]) -> Self {
        let input_u32: Vec<u32> = inputs
            .iter()
            .map(|&x| {
                assert!(x <= u32::MAX as u64);
                x as u32
            })
            .collect();
        Self::from_u32_slice(&input_u32)
    }
}

#[derive(Debug, Clone)]
pub struct DepositTimePublicInputsTarget {
    pub pubkey: U256Target,
    pub nullifier: Bytes32Target,
    pub deposit_amount: U256Target,
    pub lock_time: Target,
    pub block_timestamp: U64Target,
    pub block_hash: Bytes32Target,
    pub block_number: Target,
}

impl DepositTimePublicInputsTarget {
    pub fn to_vec(&self) -> Vec<Target> {
        let mut result = self.pubkey.to_vec();
        result.extend_from_slice(&self.nullifier.to_vec());
        result.extend_from_slice(&self.deposit_amount.to_vec());
        result.push(self.lock_time);
        result.extend_from_slice(&self.block_timestamp.to_vec());
        result.extend_from_slice(&self.block_hash.to_vec());
        result.push(self.block_number);
        assert_eq!(result.len(), DEPOSIT_TIME_PUBLIC_INPUTS_LEN);
        result
    }

    pub fn from_slice(inputs: &[Target]) -> Self {
        assert_eq!(inputs.len(), DEPOSIT_TIME_PUBLIC_INPUTS_LEN);
        let pubkey = U256Target::from_slice(&inputs[0..U256_LEN]);
        let nullifier = Bytes32Target::from_slice(&inputs[U256_LEN..U256_LEN + BYTES32_LEN]);
        let deposit_amount = U256Target::from_slice(
            &inputs[U256_LEN + BYTES32_LEN..U256_LEN + BYTES32_LEN + U256_LEN],
        );
        let lock_time = inputs[U256_LEN + BYTES32_LEN + U256_LEN];
        let block_timestamp = U64Target::from_slice(
            &inputs[U256_LEN + BYTES32_LEN + U256_LEN + 1
                ..U256_LEN + BYTES32_LEN + U256_LEN + 1 + U64_LEN],
        );
        let block_hash = Bytes32Target::from_slice(
            &inputs[U256_LEN + BYTES32_LEN + U256_LEN + 1 + U64_LEN
                ..U256_LEN + BYTES32_LEN + U256_LEN + 1 + U64_LEN + BYTES32_LEN],
        );
        let block_number = inputs[U256_LEN + BYTES32_LEN + U256_LEN + 1 + U64_LEN + BYTES32_LEN];
        Self {
            pubkey,
            nullifier,
            deposit_amount,
            lock_time,
            block_timestamp,
            block_hash,
            block_number,
        }
    }
}

pub struct DepositTimeValue {
    pub prev_block: Block,
    pub block: Block,
    pub prev_deposit_merkle_proof: DepositMerkleProof,
    pub deposit_merkle_proof: DepositMerkleProof,
    pub deposit: Deposit,
    pub deposit_index: u32,
    pub deposit_salt: Salt,
    pub block_hash: Bytes32,
    pub pubkey: U256,
    pub nullifier: Bytes32,
    pub determine_lock_time_value: DetermineLockTimeValue,
}

impl DepositTimeValue {
    #[allow(clippy::too_many_arguments)]
    pub fn new(
        config: &LockTimeConfig,
        prev_block: &Block,
        block: &Block,
        prev_deposit_merkle_proof: &DepositMerkleProof,
        deposit_merkle_proof: &DepositMerkleProof,
        deposit: &Deposit,
        deposit_index: u32,
        deposit_salt: Salt,
        pubkey: U256,
    ) -> Result<Self, CommonError> {
        if !deposit.is_eligible {
            return Err(CommonError::InvalidData(
                "deposit is not eligible for mining".to_string(),
            ));
        }
        // deposit non-inclusion proof of prev_deposit_merkle_proof
        prev_deposit_merkle_proof
            .verify(
                &Deposit::empty_leaf(),
                deposit_index as u64,
                prev_block.deposit_tree_root,
            )
            .map_err(|e| {
                CommonError::InvalidProof(format!(
                    "prev_deposit_merkle_proof.verify failed: {:?}",
                    e
                ))
            })?;
        // deposit inclusion proof of deposit_merkle_proof
        deposit_merkle_proof
            .verify(deposit, deposit_index as u64, block.deposit_tree_root)
            .map_err(|e| {
                CommonError::InvalidProof(format!("deposit_merkle_proof.verify failed: {:?}", e))
            })?;
        // ensure that prev_block is the parent of block
        if prev_block.hash() != block.prev_block_hash {
            return Err(CommonError::InvalidBlock(
                "prev_block.hash() != block.prev_block_hash".to_string(),
            ));
        }
        // proving that the deposit is bound to the pubkey
        let pubkey_salt_hash = get_pubkey_salt_hash(pubkey, deposit_salt);
        if pubkey_salt_hash != deposit.pubkey_salt_hash {
            return Err(CommonError::InvalidData(
                "pubkey_salt_hash != deposit.pubkey_salt_hash".to_string(),
            ));
        }

        let nullifier = get_mining_deposit_nullifier(deposit, deposit_salt);
        let block_hash = block.hash();
        let determine_lock_time_value =
            DetermineLockTimeValue::new(config, block_hash, deposit_salt);

        Ok(Self {
            prev_block: prev_block.clone(),
            block: block.clone(),
            prev_deposit_merkle_proof: prev_deposit_merkle_proof.clone(),
            deposit_merkle_proof: deposit_merkle_proof.clone(),
            deposit: deposit.clone(),
            deposit_index,
            deposit_salt,
            block_hash,
            pubkey,
            nullifier,
            determine_lock_time_value,
        })
    }
}

#[derive(Debug, Clone)]
pub struct DepositTimeTarget {
    pub prev_block: BlockTarget,
    pub block: BlockTarget,
    pub prev_deposit_merkle_proof: DepositMerkleProofTarget,
    pub deposit_merkle_proof: DepositMerkleProofTarget,
    pub deposit: DepositTarget,
    pub deposit_index: Target,
    pub deposit_salt: SaltTarget,
    pub block_hash: Bytes32Target,
    pub pubkey: U256Target,
    pub nullifier: Bytes32Target,
    pub determine_lock_time_target: DetermineLockTimeTarget,
}

impl DepositTimeTarget {
    pub fn new<F: RichField + Extendable<D>, C: GenericConfig<D, F = F> + 'static, const D: usize>(
        builder: &mut CircuitBuilder<F, D>,
        is_checked: bool,
        config: &LockTimeConfig,
    ) -> Self
    where
        <C as GenericConfig<D>>::Hasher: AlgebraicHasher<F>,
    {
        let prev_block = BlockTarget::new(builder, is_checked);
        let block = BlockTarget::new(builder, is_checked);
        let prev_deposit_merkle_proof = DepositMerkleProofTarget::new(builder, DEPOSIT_TREE_HEIGHT);
        let deposit_merkle_proof = DepositMerkleProofTarget::new(builder, DEPOSIT_TREE_HEIGHT);
        let deposit = DepositTarget::new(builder, is_checked);
        let deposit_index = builder.add_virtual_target();
        if is_checked {
            builder.range_check(deposit_index, 32);
        }
        let deposit_salt = SaltTarget::new(builder);
        let pubkey = U256Target::new(builder, is_checked);

        builder.assert_one(deposit.is_eligible.target);

        let empty_deposit = DepositTarget::empty_leaf(builder);
        prev_deposit_merkle_proof.verify::<F, C, D>(
            builder,
            &empty_deposit,
            deposit_index,
            prev_block.deposit_tree_root,
        );
        deposit_merkle_proof.verify::<F, C, D>(
            builder,
            &deposit,
            deposit_index,
            block.deposit_tree_root,
        );
        let prev_block_hash = prev_block.hash::<F, C, D>(builder);
        prev_block_hash.connect(builder, block.prev_block_hash);
        let pubkey_salt_hash = get_pubkey_salt_hash_circuit(builder, pubkey, deposit_salt);
        pubkey_salt_hash.connect(builder, deposit.pubkey_salt_hash);

        let nullifier = get_mining_deposit_nullifier_circuit(builder, &deposit, deposit_salt);
        let block_hash = block.hash::<F, C, D>(builder);

        let determine_lock_time_target = DetermineLockTimeTarget::new(builder, is_checked, config);
        determine_lock_time_target
            .block_hash
            .connect(builder, block_hash);
        determine_lock_time_target
            .deposit_salt
            .connect(builder, deposit_salt);
        Self {
            prev_block,
            block,
            prev_deposit_merkle_proof,
            deposit_merkle_proof,
            deposit,
            deposit_index,
            deposit_salt,
            block_hash,
            pubkey,
            nullifier,
            determine_lock_time_target,
        }
    }

    pub fn set_witness<W: WitnessWrite<F>, F: Field>(
        &self,
        witness: &mut W,
        value: &DepositTimeValue,
    ) {
        self.prev_block.set_witness(witness, &value.prev_block);
        self.block.set_witness(witness, &value.block);
        self.prev_deposit_merkle_proof
            .set_witness(witness, &value.prev_deposit_merkle_proof);
        self.deposit_merkle_proof
            .set_witness(witness, &value.deposit_merkle_proof);
        self.deposit.set_witness(witness, &value.deposit);
        witness.set_target(
            self.deposit_index,
            F::from_canonical_u32(value.deposit_index),
        );
        self.deposit_salt.set_witness(witness, value.deposit_salt);
        self.block_hash.set_witness(witness, value.block_hash);
        self.pubkey.set_witness(witness, value.pubkey);
        self.nullifier.set_witness(witness, value.nullifier);
        self.determine_lock_time_target
            .set_witness(witness, &value.determine_lock_time_value);
    }
}

#[derive(Debug)]
pub struct DepositTimeCircuit<F, C, const D: usize>
where
    F: RichField + Extendable<D>,
    C: GenericConfig<D, F = F>,
{
    pub data: CircuitData<F, C, D>,
    pub target: DepositTimeTarget,
}

<<<<<<< HEAD
impl<F, C, const D: usize> Default for DepositTimeCircuit<F, C, D>
where
    F: RichField + Extendable<D>,
    C: GenericConfig<D, F = F> + 'static,
    C::Hasher: AlgebraicHasher<F>,
{
    fn default() -> Self {
        Self::new()
    }
}

=======
>>>>>>> 3a80dbb1
impl<F, C, const D: usize> DepositTimeCircuit<F, C, D>
where
    F: RichField + Extendable<D>,
    C: GenericConfig<D, F = F> + 'static,
    C::Hasher: AlgebraicHasher<F>,
{
    pub fn new(lock_config: &LockTimeConfig) -> Self {
        let config = CircuitConfig::default();
        let mut builder = CircuitBuilder::<F, D>::new(config.clone());
        let target = DepositTimeTarget::new::<F, C, D>(&mut builder, true, lock_config);
        let pis = DepositTimePublicInputsTarget {
            pubkey: target.pubkey,
            nullifier: target.nullifier,
            deposit_amount: target.deposit.amount,
            lock_time: target.determine_lock_time_target.lock_time,
            block_timestamp: target.block.timestamp,
            block_hash: target.block_hash,
            block_number: target.block.block_number,
        };
        builder.register_public_inputs(&pis.to_vec());
        let data = builder.build();
        Self { data, target }
    }

    pub fn prove(
        &self,
        value: &DepositTimeValue,
    ) -> Result<ProofWithPublicInputs<F, C, D>, ClaimError> {
        let mut pw = PartialWitness::<F>::new();
        self.target.set_witness(&mut pw, value);
        self.data
            .prove(pw)
            .map_err(|e| ClaimError::ProofGenerationError(format!("{:?}", e)))
    }
}

#[cfg(test)]
mod tests {
    use plonky2::{
        field::goldilocks_field::GoldilocksField, plonk::config::PoseidonGoldilocksConfig,
    };
    use rand::Rng as _;

    use crate::{
        common::{
            block::Block,
            deposit::{get_pubkey_salt_hash, Deposit},
            salt::Salt,
            trees::deposit_tree::DepositTree,
        },
        constants::DEPOSIT_TREE_HEIGHT,
        ethereum_types::{
            address::Address, bytes32::Bytes32, u256::U256, u32limb_trait::U32LimbTrait,
        },
    };

    type F = GoldilocksField;
    type C = PoseidonGoldilocksConfig;
    const D: usize = 2;

    #[test]
    fn test_deposit_time_circuit() {
        let lock_config = super::LockTimeConfig::normal();
        let mut rng = rand::thread_rng();

        let pubkey = U256::rand(&mut rng);
        let deposit_salt = Salt::rand(&mut rng);
        let pubkey_salt_hash = get_pubkey_salt_hash(pubkey, deposit_salt);
        let deposit_index = 100;

        let mut deposit_tree = DepositTree::new(DEPOSIT_TREE_HEIGHT);
        let deposit = Deposit {
            depositor: Address::rand(&mut rng),
            pubkey_salt_hash,
            amount: U256::rand(&mut rng),
            token_index: rng.gen(),
            is_eligible: true,
        };

        let prev_block = Block {
            prev_block_hash: Bytes32::rand(&mut rng),
            deposit_tree_root: deposit_tree.get_root(),
            signature_hash: Bytes32::rand(&mut rng),
            timestamp: 0,
            block_number: 1,
        };
        let prev_deposit_merkle_proof = deposit_tree.prove(deposit_index as u64);
        // add random deposits to the tree
        for _ in 0..deposit_index {
            deposit_tree.push(Deposit::rand(&mut rng));
        }
        deposit_tree.push(deposit.clone());
        for _ in 0..deposit_index {
            deposit_tree.push(Deposit::rand(&mut rng));
        }
        let block = Block {
            prev_block_hash: prev_block.hash(),
            deposit_tree_root: deposit_tree.get_root(),
            signature_hash: Bytes32::rand(&mut rng),
            timestamp: 111,
            block_number: 2,
        };
        let deposit_merkle_proof = deposit_tree.prove(deposit_index as u64);

        let value = super::DepositTimeValue::new(
            &lock_config,
            &prev_block,
            &block,
            &prev_deposit_merkle_proof,
            &deposit_merkle_proof,
            &deposit,
            deposit_index,
            deposit_salt,
            pubkey,
        )
        .unwrap();

        let circuit = super::DepositTimeCircuit::<F, C, D>::new(&lock_config);
        let _proof = circuit.prove(&value).unwrap();
    }
}<|MERGE_RESOLUTION|>--- conflicted
+++ resolved
@@ -363,20 +363,6 @@
     pub target: DepositTimeTarget,
 }
 
-<<<<<<< HEAD
-impl<F, C, const D: usize> Default for DepositTimeCircuit<F, C, D>
-where
-    F: RichField + Extendable<D>,
-    C: GenericConfig<D, F = F> + 'static,
-    C::Hasher: AlgebraicHasher<F>,
-{
-    fn default() -> Self {
-        Self::new()
-    }
-}
-
-=======
->>>>>>> 3a80dbb1
 impl<F, C, const D: usize> DepositTimeCircuit<F, C, D>
 where
     F: RichField + Extendable<D>,
