--- conflicted
+++ resolved
@@ -364,7 +364,6 @@
 //         let account_registration_circuit = AccountRegistrationCircuit::<F, C, D>::new();
 //         let account_update_circuit = AccountUpdateCircuit::<F, C, D>::new();
 
-<<<<<<< HEAD
 //         let block_pis = validity_witness.block_witness.to_main_validation_pis();
 //         let prev_block_tree_root = validity_witness.block_witness.prev_block_tree_root;
 //         let prev_account_tree_root = validity_witness.block_witness.prev_account_tree_root;
@@ -392,38 +391,6 @@
 //             None,
 //             transition_witness.block_merkle_proof,
 //         );
-=======
-        let block_pis = validity_witness.block_witness.to_main_validation_pis();
-        let prev_block_tree_root = validity_witness.block_witness.prev_block_tree_root;
-        let prev_account_tree_root = validity_witness.block_witness.prev_account_tree_root;
-        let prev_next_account_id = validity_witness.block_witness.prev_next_account_id;
-        let transition_witness = validity_witness.validity_transition_witness.clone();
-        let account_registration_value = AccountRegistrationValue::new(
-            prev_account_tree_root,
-            prev_next_account_id,
-            block_pis.block_number,
-            transition_witness.sender_leaves,
-            transition_witness
-                .account_registration_proofs
-                .clone()
-                .unwrap(),
-        );
-        let account_registration_proof = account_registration_circuit
-            .prove(&account_registration_value)
-            .unwrap();
-
-        let value = ValidityTransitionValue::new(
-            &account_registration_circuit,
-            &account_update_circuit,
-            block_pis,
-            prev_account_tree_root,
-            prev_next_account_id,
-            prev_block_tree_root,
-            Some(account_registration_proof),
-            None,
-            transition_witness.block_merkle_proof,
-        );
->>>>>>> 9037139f
 
 //         let mut builder = CircuitBuilder::<F, D>::new(CircuitConfig::default());
 //         let target = ValidityTransitionTarget::new(
