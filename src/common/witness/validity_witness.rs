use serde::{Deserialize, Serialize};

use crate::{
    circuits::validity::validity_pis::ValidityPublicInputs, common::public_state::PublicState,
    ethereum_types::bytes32::Bytes32,
};

use super::{block_witness::BlockWitness, validity_transition_witness::ValidityTransitionWitness};

#[derive(Debug, Clone, Serialize, Deserialize)]
#[serde(rename_all = "camelCase")]
pub struct ValidityWitness {
    pub block_witness: BlockWitness,
    pub validity_transition_witness: ValidityTransitionWitness,
}

impl ValidityWitness {
    pub fn genesis() -> Self {
        Self {
            block_witness: BlockWitness::genesis(),
            validity_transition_witness: ValidityTransitionWitness::genesis(),
        }
    }

    pub fn to_validity_pis(&self) -> anyhow::Result<ValidityPublicInputs> {
        // calculate new roots
        let prev_block_tree_root = self.block_witness.prev_block_tree_root;

        // transition block tree root
        let block = self.block_witness.block.clone();
        self.validity_transition_witness
            .block_merkle_proof
            .verify(
                &Bytes32::default(),
                block.block_number as u64,
                prev_block_tree_root,
            )
            .expect("Block merkle proof is invalid");
        let block_tree_root = self
            .validity_transition_witness
            .block_merkle_proof
            .get_root(&block.hash(), block.block_number as u64);

        let main_validation_pis = self.block_witness.to_main_validation_pis().map_err(|e| {
            anyhow::anyhow!(
                "Failed to convert block witness to main validation pis: {}",
                e
            )
        })?;

        // transition account tree root
        let prev_account_tree_root = self.block_witness.prev_account_tree_root;
        let mut account_tree_root = prev_account_tree_root;
        let mut next_account_id = self.block_witness.prev_next_account_id;
        if main_validation_pis.is_valid && main_validation_pis.is_registration_block {
            let account_registration_proofs = self
                .validity_transition_witness
                .account_registration_proofs
                .as_ref()
                .ok_or(anyhow::anyhow!(
                    "account_registration_proofs should be given"
                ))?;
            for (sender_leaf, account_registration_proof) in self
                .validity_transition_witness
                .sender_leaves
                .iter()
                .zip(account_registration_proofs)
            {
<<<<<<< HEAD
                let last_block_number = if sender_leaf.did_return_sig {
                    block.block_number
                } else {
                    0
                };
=======
>>>>>>> 9037139f
                let is_not_dummy = !sender_leaf.sender.is_dummy_pubkey();
                let will_update = sender_leaf.is_valid && is_not_dummy;
                account_tree_root = account_registration_proof
                    .conditional_get_new_root(
                        will_update,
                        sender_leaf.sender,
                        block.block_number as u64,
                        account_tree_root,
                    )
<<<<<<< HEAD
                    .map_err(|e| {
                        anyhow::anyhow!(
                            "Failed to get new root from account registration proof: {}",
                            e
                        )
                    })?;
=======
                    .expect("Invalid account registration proof");
                if will_update {
                    next_account_id += 1;
                }
>>>>>>> 9037139f
            }
        }
        if main_validation_pis.is_valid && !main_validation_pis.is_registration_block {
            let account_update_proofs = self
                .validity_transition_witness
                .account_update_proofs
                .as_ref()
                .expect("account_update_proofs should be given");
            for (sender_leaf, account_update_proof) in self
                .validity_transition_witness
                .sender_leaves
                .iter()
                .zip(account_update_proofs)
            {
                let prev_last_block_number = account_update_proof.prev_leaf.value as u32;
                let last_block_number = if sender_leaf.did_return_sig {
                    block.block_number
                } else {
                    prev_last_block_number
                };
                account_tree_root = account_update_proof
                    .get_new_root(
                        sender_leaf.sender,
                        prev_last_block_number as u64,
                        last_block_number as u64,
                        account_tree_root,
                    )
                    .expect("Invalid account update proof");
            }
        }

        Ok(ValidityPublicInputs {
            public_state: PublicState {
                prev_account_tree_root,
                account_tree_root,
                next_account_id,
                block_tree_root,
                deposit_tree_root: block.deposit_tree_root,
                block_number: block.block_number,
                block_hash: main_validation_pis.block_hash,
            },
            tx_tree_root: main_validation_pis.tx_tree_root,
            sender_tree_root: main_validation_pis.sender_tree_root,
            is_valid_block: main_validation_pis.is_valid,
            block_time_since_genesis: block.block_time_since_genesis,
        })
    }

    pub fn get_block_number(&self) -> u32 {
        self.block_witness.block.block_number
    }
}<|MERGE_RESOLUTION|>--- conflicted
+++ resolved
@@ -66,16 +66,8 @@
                 .iter()
                 .zip(account_registration_proofs)
             {
-<<<<<<< HEAD
-                let last_block_number = if sender_leaf.did_return_sig {
-                    block.block_number
-                } else {
-                    0
-                };
-=======
->>>>>>> 9037139f
                 let is_not_dummy = !sender_leaf.sender.is_dummy_pubkey();
-                let will_update = sender_leaf.is_valid && is_not_dummy;
+                let will_update = sender_leaf.did_return_sig && is_not_dummy;
                 account_tree_root = account_registration_proof
                     .conditional_get_new_root(
                         will_update,
@@ -83,19 +75,10 @@
                         block.block_number as u64,
                         account_tree_root,
                     )
-<<<<<<< HEAD
-                    .map_err(|e| {
-                        anyhow::anyhow!(
-                            "Failed to get new root from account registration proof: {}",
-                            e
-                        )
-                    })?;
-=======
                     .expect("Invalid account registration proof");
                 if will_update {
                     next_account_id += 1;
                 }
->>>>>>> 9037139f
             }
         }
         if main_validation_pis.is_valid && !main_validation_pis.is_registration_block {
