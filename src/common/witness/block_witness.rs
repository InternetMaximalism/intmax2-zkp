--- conflicted
+++ resolved
@@ -45,25 +45,6 @@
     pub account_membership_proofs: Option<Vec<AccountMembershipProof>>, // in pubkey case
 }
 
-<<<<<<< HEAD
-=======
-#[derive(Debug, Clone, Serialize, Deserialize)]
-#[serde(rename_all = "camelCase")]
-pub struct CompressedBlockWitness {
-    pub block: Block,
-    pub signature: SignatureContent,
-    pub pubkeys: Vec<U256>,
-    pub prev_account_tree_root: PoseidonHashOut,
-    pub prev_next_account_id: u64,
-    pub prev_block_tree_root: PoseidonHashOut,
-    pub account_id_packed: Option<AccountIdPacked>, // in account id case
-    pub significant_account_merkle_proofs: Option<Vec<AccountMerkleProof>>, // in account id case
-    pub significant_account_membership_proofs: Option<Vec<AccountMembershipProof>>, /* in pubkey
-                                                     * case */
-    pub common_account_merkle_proof: Vec<PoseidonHashOut>,
-}
-
->>>>>>> 9037139f
 impl BlockWitness {
     pub fn genesis() -> Self {
         let block_hash_tree = BlockHashTree::new(BLOCK_HASH_TREE_HEIGHT);
@@ -81,139 +62,7 @@
         }
     }
 
-<<<<<<< HEAD
     pub fn to_main_validation_pis(&self) -> anyhow::Result<MainValidationPublicInputs> {
-=======
-    pub fn compress(&self, max_account_id: usize) -> CompressedBlockWitness {
-        let significant_height = effective_bits(max_account_id) as usize;
-
-        let mut common_account_merkle_proof = vec![];
-        let significant_account_merkle_proofs = if let Some(account_merkle_proofs) =
-            &self.account_merkle_proofs
-        {
-            common_account_merkle_proof =
-                account_merkle_proofs[0].merkle_proof.0.siblings[significant_height..].to_vec();
-            let significant_account_merkle_proofs = account_merkle_proofs
-                .iter()
-                .map(|proof| {
-                    for i in 0..ACCOUNT_TREE_HEIGHT - significant_height {
-                        assert_eq!(
-                            proof.merkle_proof.0.siblings[significant_height + i],
-                            common_account_merkle_proof[i]
-                        );
-                    }
-                    AccountMerkleProof {
-                        merkle_proof: IncrementalMerkleProof(MerkleProof {
-                            siblings: proof.merkle_proof.0.siblings[..significant_height].to_vec(),
-                        }),
-                        leaf: proof.leaf.clone(),
-                    }
-                })
-                .collect();
-            Some(significant_account_merkle_proofs)
-        } else {
-            None
-        };
-        let significant_account_membership_proofs = if let Some(account_membership_proofs) =
-            &self.account_membership_proofs
-        {
-            common_account_merkle_proof =
-                account_membership_proofs[0].leaf_proof.0.siblings[significant_height..].to_vec();
-            let significant_account_membership_proofs = account_membership_proofs
-                .iter()
-                .map(|proof| {
-                    for i in 0..ACCOUNT_TREE_HEIGHT - significant_height {
-                        assert_eq!(
-                            proof.leaf_proof.0.siblings[significant_height + i],
-                            common_account_merkle_proof[i]
-                        );
-                    }
-                    AccountMembershipProof {
-                        leaf_proof: IncrementalMerkleProof(MerkleProof {
-                            siblings: proof.leaf_proof.0.siblings[..significant_height].to_vec(),
-                        }),
-                        ..(proof.clone())
-                    }
-                })
-                .collect();
-            Some(significant_account_membership_proofs)
-        } else {
-            None
-        };
-
-        CompressedBlockWitness {
-            block: self.block.clone(),
-            signature: self.signature.clone(),
-            pubkeys: self.pubkeys.clone(),
-            prev_account_tree_root: self.prev_account_tree_root.clone(),
-            prev_next_account_id: self.prev_next_account_id,
-            prev_block_tree_root: self.prev_block_tree_root.clone(),
-            account_id_packed: self.account_id_packed.clone(),
-            significant_account_merkle_proofs,
-            significant_account_membership_proofs,
-            common_account_merkle_proof,
-        }
-    }
-
-    pub fn decompress(compressed: &CompressedBlockWitness) -> Self {
-        let account_merkle_proofs = if let Some(significant_account_merkle_proofs) =
-            &compressed.significant_account_merkle_proofs
-        {
-            let common_account_merkle_proof = &compressed.common_account_merkle_proof;
-            let account_merkle_proofs = significant_account_merkle_proofs
-                .iter()
-                .map(|proof| AccountMerkleProof {
-                    merkle_proof: IncrementalMerkleProof(MerkleProof {
-                        siblings: [
-                            &proof.merkle_proof.0.siblings[..],
-                            &common_account_merkle_proof[..],
-                        ]
-                        .concat(),
-                    }),
-                    leaf: proof.leaf.clone(),
-                })
-                .collect();
-            Some(account_merkle_proofs)
-        } else {
-            None
-        };
-        let account_membership_proofs = if let Some(significant_account_membership_proofs) =
-            &compressed.significant_account_membership_proofs
-        {
-            let common_account_merkle_proof = &compressed.common_account_merkle_proof;
-            let account_membership_proofs = significant_account_membership_proofs
-                .iter()
-                .map(|proof| AccountMembershipProof {
-                    leaf_proof: IncrementalMerkleProof(MerkleProof {
-                        siblings: [
-                            &proof.leaf_proof.0.siblings[..],
-                            &common_account_merkle_proof[..],
-                        ]
-                        .concat(),
-                    }),
-                    ..(proof.clone())
-                })
-                .collect();
-            Some(account_membership_proofs)
-        } else {
-            None
-        };
-
-        Self {
-            block: compressed.block.clone(),
-            signature: compressed.signature.clone(),
-            pubkeys: compressed.pubkeys.clone(),
-            prev_account_tree_root: compressed.prev_account_tree_root.clone(),
-            prev_next_account_id: compressed.prev_next_account_id,
-            prev_block_tree_root: compressed.prev_block_tree_root.clone(),
-            account_id_packed: compressed.account_id_packed.clone(),
-            account_merkle_proofs,
-            account_membership_proofs,
-        }
-    }
-
-    pub fn to_main_validation_pis(&self) -> MainValidationPublicInputs {
->>>>>>> 9037139f
         if self.block == Block::genesis() {
             let validity_pis = ValidityPublicInputs::genesis();
             return Ok(MainValidationPublicInputs {
